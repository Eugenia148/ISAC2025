# 2_Player_Database.py

"""
🧩 Player Database – Liga MX 2024/25
Displays player-level attributes if available.
Falls back to team-level data when player stats are not provided by the API.
"""

# ===== IMPORTS & PAGE CONFIG =====
import streamlit as st
from api.client import client
import pandas as pd
from core.profiles.service import get_service
from core.performance.service import get_performance_service
from core.roles.service import get_role_service
from core.roles.loader import reset_role_loader
from ui.components.radar import render_tactical_profile_panel
from ui.components.performance_radar import render_performance_profile_panel
from ui.components.player_role_header import render_player_role_section

from ui.components.radar import render_tactical_profile_panel

# Page configuration
st.set_page_config(
    page_title="Player Database – Liga MX",
    page_icon="🧩",
    layout="wide"
)

# Force reload of role loader to get latest cluster names
reset_role_loader()


# ===== BUSINESS LOGIC (NO STREAMLIT BELOW) =====
def feature_fetch_season(api_client, *, competition_id: int, season_id: int) -> dict | None:
    """
    Fetch both player season stats and player mapping data for a specific competition and season.
    
    Returns:
      {
        'season_stats': list[dict],    # Season Player Stats rows
        'mapping': list[dict],         # Player Mapping rows (same comp/season)
      }
    """
    try:
        # Fetch player season stats
        season_stats = api_client.player_season_stats(
            competition_id=competition_id,
            season_id=season_id
        )
        
        # Fetch player mapping data
        mapping = api_client.player_mapping(
            competition_id=competition_id,
            season_id=season_id
        )
        
        # Fallback: if no player data, try team data
        if season_stats is None or len(season_stats) == 0:
            print("⚠️ No player data found — using team data as fallback.")
            season_stats = api_client.team_season_stats(
                competition_id=competition_id,
                season_id=season_id
            )
            mapping = None  # No mapping data for team-level fallback
        
        return {
            'season_stats': season_stats,
            'mapping': mapping
        }

    except Exception as e:
        print(f"Failed to fetch season data: {e}")
        return None


def feature_compute_rows(payload: dict) -> dict | None:
    """
    Joins Season Player Stats with Player Mapping on player_id.
    Derives goals/assists totals, position display, age, and collects filter options.

    Returns:
      {
        'rows': list[dict],         # final table rows (see columns)
        'teams': list[str],         # unique team_name
        'positions': list[str],     # unique primary_position
        'foots': list[str],         # unique preferred foot values
        'age_min': int, 'age_max': int
      }
    """
    if payload is None or payload.get('season_stats') is None:
        return None
    
    season_stats = payload['season_stats']
    mapping = payload.get('mapping')
    
    if len(season_stats) == 0:
        return None
    
    # Convert to DataFrame for easier processing
    import pandas as pd
    stats_df = pd.DataFrame(season_stats)
    
    # Check if this is player-level or team-level data
    if "player_name" not in stats_df.columns:
        # Team-level fallback - return basic team data
        return {
            'rows': stats_df.to_dict('records'),
            'teams': stats_df['team_name'].unique().tolist() if 'team_name' in stats_df.columns else [],
            'positions': [],
            'foots': [],
            'age_min': 0,
            'age_max': 0
        }
    
    # Player-level data processing
    rows = []
    teams = set()
    positions = set()
    foots = set()
    ages = []
    
    # Create mapping lookup if available
    mapping_lookup = {}
    if mapping is not None and len(mapping) > 0:
        try:
            mapping_df = pd.DataFrame(mapping)
            
            for _, row in mapping_df.iterrows():
                player_id = row.get('player_id') or row.get('offline_player_id') or row.get('live_player_id')
                if player_id:
                    mapping_lookup[player_id] = {
                        'preferred_foot': row.get('player_preferred_foot', '—'),
                        'birth_date': row.get('player_birth_date')
                    }
        except Exception as e:
            print(f"Error processing mapping data: {e}")
    
    # Process each player
    for _, player in stats_df.iterrows():
        player_id = player.get('player_id')
        player_name = player.get('player_name', '—')
        team_name = player.get('team_name', '—')
        primary_position = player.get('primary_position', '—')
        secondary_position = player.get('secondary_position', '—')
        minutes = player.get('player_season_minutes', 0)
        appearances = player.get('player_season_appearances', 0)
        goals_90 = player.get('player_season_goals_90', 0)
        assists_90 = player.get('player_season_assists_90', 0)
        
        # Calculate total goals and assists from per-90 stats
        total_goals = round(goals_90 * minutes / 90) if minutes > 0 else 0
        total_assists = round(assists_90 * minutes / 90) if minutes > 0 else 0
        
        # Round minutes to nearest full minute
        minutes = int(round(minutes)) if minutes > 0 else 0
        
        # Position display
        if secondary_position and secondary_position != '—':
            position_display = f"{primary_position} / {secondary_position}"
        else:
            position_display = primary_position
        
        # Get mapping data
        preferred_foot = '—'
        age = '—'
        
        if player_id and player_id in mapping_lookup:
            mapping_data = mapping_lookup[player_id]
            preferred_foot = mapping_data['preferred_foot']
            
            # Calculate age from birth date
            birth_date = mapping_data['birth_date']
            if birth_date:
                try:
                    from datetime import datetime
                    birth_dt = datetime.strptime(birth_date, '%Y-%m-%d')
                    # Calculate age as of today
                    today = datetime.now()
                    age = today.year - birth_dt.year - ((today.month, today.day) < (birth_dt.month, birth_dt.day))
                    ages.append(age)
                except:
                    age = '—'
        
        # Create row
        row = {
            'player_id': player_id,
            'Player': player_name,
            'Team': team_name,
            'Position': position_display,
            'Minutes': minutes,
            'Appearances': appearances,
            'Goals': total_goals,
            'Assists': total_assists,
            'Foot': preferred_foot,
            'Age': age
        }
        
        rows.append(row)
        
        # Collect filter options (filter out None values)
        if team_name:
            teams.add(team_name)
        if primary_position:
            positions.add(primary_position)
        if preferred_foot:
            foots.add(preferred_foot)
    
    # Calculate age range
    age_min = min(ages) if ages else 0
    age_max = max(ages) if ages else 0
    
    return {
        'rows': rows,
        'teams': sorted(list(teams)),
        'positions': sorted(list(positions)),
        'foots': sorted(list(foots)),
        'age_min': age_min,
        'age_max': age_max
    }


def feature_filter_rows(
    rows: list[dict],
    *,
    q: str,
    teams: list[str],
    positions: list[str],
    foots: list[str],
    age_range: tuple[int, int],
    min_minutes: int
) -> list[dict]:
    """Applies all filters. Keep fast and pure (no streamlit here)."""
    if not rows:
        return []
    
    filtered = rows.copy()
    
    # Search filter (case-insensitive substring match on Player name)
    if q:
        filtered = [row for row in filtered if q.lower() in row.get('Player', '').lower()]
    
    # Team filter
    if teams:
        filtered = [row for row in filtered if row.get('Team') in teams]
    
    # Position filter
    if positions:
        filtered = [row for row in filtered 
                   if row.get('Position') and 
                   row.get('Position', '').split(' / ')[0] in positions]
    
    # Foot filter
    if foots:
        filtered = [row for row in filtered if row.get('Foot') in foots]
    
    # Age range filter
    if age_range[0] > 0 or age_range[1] < 100:
        filtered = [row for row in filtered 
                   if row.get('Age') != '—' and 
                   age_range[0] <= row.get('Age', 0) <= age_range[1]]
    
    # Minutes filter
    if min_minutes > 0:
        filtered = [row for row in filtered if row.get('Minutes', 0) >= min_minutes]
    
    # Sort by Player name (A-Z), then by Minutes (desc)
    filtered.sort(key=lambda x: (x.get('Player', ''), -x.get('Minutes', 0)))
    
    return filtered


# ===== UI (STREAMLIT BELOW) =====
st.title("🧩 Player Database – Liga MX 2024/25")
st.markdown("View all players and their attributes. If unavailable, team stats will be shown instead.")

# Season selection
col1, col2 = st.columns([3, 1])
with col1:
    season_options = {
        "2024/25": (73, 317),
        "2023/24": (73, 281),
        "2022/23": (73, 235),
        "2021/22": (73, 108)
    }
    selected_season = st.selectbox(
        "Select Season",
        options=list(season_options.keys()),
        index=0
    )
    competition_id, season_id = season_options[selected_season]

with col2:
    refresh_clicked = st.button("🔄 Refresh", type="primary")

# Cache key for session state
cache_key = f"player_data_{competition_id}_{season_id}"

# Fetch data if not cached or refresh requested
if cache_key not in st.session_state or refresh_clicked:
    with st.spinner("Loading data from StatsBomb API..."):
        raw_data = feature_fetch_season(client, competition_id=competition_id, season_id=season_id)
        if raw_data:
            computed_data = feature_compute_rows(raw_data)
            st.session_state[cache_key] = computed_data
        else:
            st.session_state[cache_key] = None

# Get cached data
computed_data = st.session_state.get(cache_key)

# Display results
if computed_data is not None and computed_data.get('rows'):
    rows = computed_data['rows']
    st.success(f"✅ Loaded {len(rows)} players")
    
    # Filters section
    st.subheader("🔍 Filters")
    
    col1, col2, col3 = st.columns(3)
    
    with col1:
        # Search filter
        search_query = st.text_input("🔍 Search Player", placeholder="Enter player name...")
        
        # Team filter
        selected_teams = st.multiselect(
            "🏟️ Teams",
            options=computed_data.get('teams', []),
            default=[]
        )
    
    with col2:
        # Position filter
        selected_positions = st.multiselect(
            "⚽ Positions",
            options=computed_data.get('positions', []),
            default=[]
        )
        
        # Foot filter
        selected_foots = st.multiselect(
            "🦶 Preferred Foot",
            options=computed_data.get('foots', []),
            default=[]
        )
    
    with col3:
        # Age range filter
        # Minutes filter
        max_minutes = int(max([row.get('Minutes', 0) for row in rows])) if rows else 0
        
        if max_minutes > 0:
            min_minutes = st.slider(
                "⏱️ Min Minutes",
                min_value=0,
                max_value=max_minutes,
                value=0,
                step=1
            )
        else:
            st.info("No minute data available.")
            min_minutes = 0

        age_min, age_max = computed_data.get('age_min', 0), computed_data.get('age_max', 0)
        if age_min > 0 and age_max > 0:
            age_range = st.slider(
                "👤 Age Range",
                min_value=age_min,
                max_value=age_max,
                value=(age_min, age_max)
            )
        else:
            age_range = (0, 100)
    
    # Apply filters
    filtered_rows = feature_filter_rows(
        rows,
        q=search_query,
        teams=selected_teams,
        positions=selected_positions,
        foots=selected_foots,
        age_range=age_range,
        min_minutes=min_minutes
    )
    
    st.info(f"Showing {len(filtered_rows)} of {len(rows)} players")
    
    # Display table
    if filtered_rows:
        # Convert to DataFrame for display
        import pandas as pd
        df = pd.DataFrame(filtered_rows)
        
        # Remove player_id from display
        display_df = df.drop(columns=['player_id'], errors='ignore')
        
        # Display table with selection
        selected_rows = st.dataframe(
            display_df,
            use_container_width=True,
            hide_index=True,
            on_select="rerun",
            selection_mode="single-row"
        )
        
        # Row actions
        if selected_rows.selection.rows:
            selected_idx = selected_rows.selection.rows[0]
            selected_player = filtered_rows[selected_idx]
            player_id = selected_player.get('player_id')
            player_name = selected_player.get('Player')
            team_name = selected_player.get('Team')
            position = selected_player.get('Position')
            minutes = selected_player.get('Minutes', 0)
            appearances = selected_player.get('Appearances', 0)
            goals = selected_player.get('Goals', 0)
            assists = selected_player.get('Assists', 0)
            foot = selected_player.get('Foot', '—')
            age = selected_player.get('Age', '—')
            
            st.subheader(f"Actions for {player_name}")
            
            col1, col2 = st.columns(2)
            with col1:
                if st.button("📊 View Tactical Profile", type="primary"):
                    # Store player_id in session state for navigation
                    st.session_state['selected_player_id'] = player_id
                    st.session_state['selected_player_name'] = player_name
                    st.session_state['selected_player_team'] = team_name
                    st.session_state['selected_player_position'] = position
            
            with col2:
                if st.button("⚖️ Compare Players", type="secondary"):
                    # Store player 1 data in session state
                    st.session_state['compare_player_1'] = {
                        'player_id': player_id,
                        'player_name': player_name,
                        'team_name': team_name,
                        'position': position,
                        'season': selected_season,
                        'stats': {
                            'minutes': minutes,
                            'appearances': appearances,
                            'goals': goals,
                            'assists': assists,
                            'foot': foot,
                            'age': age
                        }
                    }
                    # Navigate to comparison page
                    st.switch_page("pages/3_Compare_Players.py")
            
            # Show tactical profile if available
            # Show tactical profile if available
            if st.session_state.get('selected_player_id') == player_id:
                st.divider()
            
                # Get tactical profile service
                service = get_service()
<<<<<<< HEAD
                
                # Parse position
                primary_position = position.split(' / ')[0] if position else None
                secondary_position = position.split(' / ')[1] if ' / ' in position else None
                
                # Determine position group
                position_group = service.get_position_group(primary_position, secondary_position)
                
                if position_group:
=======
            
                # Parse position
                primary_position = position.split(' / ')[0] if position else None
                secondary_position = position.split(' / ')[1] if ' / ' in position else None
            
                # ===== Detectar tipo de jugador manualmente =====
                striker_positions = {
                    "Centre Forward", "Left Centre Forward", "Right Centre Forward"
                }
                defender_positions = {
                    "Centre Back", "Left Centre Back", "Right Centre Back"
                }
            
                if primary_position in striker_positions or secondary_position in striker_positions:
                    position_group = "striker"
                elif primary_position in defender_positions or secondary_position in defender_positions:
                    position_group = "defender"
                else:
                    position_group = None
            
                # ====== STRIKERS (ya existente, no tocar) ======
                if position_group == "striker":
>>>>>>> e1d2af4e
                    # Extract season ID for role service
                    season_id_map = {
                        "2024/25": 317,
                        "2023/24": 281,
                        "2022/23": 235,
                        "2021/22": 108
                    }
                    season_id = season_id_map.get(selected_season, 317)
<<<<<<< HEAD
                    
                    # Create tabs (Performance Profile only for strikers)
                    if position_group == "striker":
                        tab1, tab2 = st.tabs(["🎯 Tactical Profile", "📊 Performance Profile"])
                    else:
                        tab1, tab2 = st.tabs(["🎯 Tactical Profile", "📊 Info"])
                    
                    with tab1:
                        # Build unified profile (automatically detects position group)
                        profile = service.build_profile(
=======
            
                    tab1, tab2 = st.tabs(["🎯 Tactical Profile", "📊 Performance Profile"])
            
                    with tab1:
                        role_service = get_role_service()
                        role_data = role_service.get_player_role(player_id, season_id)
            
                        profile = service.build_striker_profile(
>>>>>>> e1d2af4e
                            player_id=str(player_id),
                            player_name=player_name,
                            team_name=team_name,
                            primary_position=primary_position,
                            secondary_position=secondary_position,
                            season=selected_season,
                            minutes=minutes,
                            appearances=appearances,
                            goals=goals,
                            assists=assists,
                            foot=foot,
                            age=age
                        )
            
                        # =========================
                        # 📊 BLOCK FOR DEFENDERS
                        # =========================
                        if position_group == "center_back":
                            profile = {
                                "player_name": player_name,
                                "team_name": team_name,
                                "PC1": row["PC1"],
                                "PC2": row["PC2"],
                                "PC3": row["PC3"],
                                "PC4": row["PC4"],
                                "PC5": row["PC5"],
                                "PC6": row["PC6"],
                                "stats": {
                                    "minutes": minutes,
                                    "appearances": appearances,
                                    "goals": goals,
                                    "assists": assists,
                                    "foot": foot,
                                    "age": age
                                }
                            }
                        
<<<<<<< HEAD
                        # Add role data for strikers
                        if position_group == "striker" and profile:
                            role_service = get_role_service()
                            role_data = role_service.get_player_role(player_id, season_id)
                            if role_data:
                                profile['role_data'] = role_data
                        
                        if profile:
                            # Render tactical profile panel (works for both strikers and Deep Progression)
=======
                            # Draw the radar chart for defenders
                            render_tactical_profile_panel(profile)
                        
                            # Add interpretation text below
                            st.markdown("---")
                            st.markdown("### 📘 Interpretation of Principal Components (PCs)")
                        
                            st.markdown("""
                            - ⚙️ **PC1 – Build-Up & Ball Progression**  
                              Represents the involvement of the center-back in buildup play and ball progression.  
                              High values = comfort in possession, passing participation, and offensive contribution.
                        
                            - 🛡️ **PC2 – Defensive Interventions & Aggressiveness**  
                              Captures defensive activity and aggressiveness in duels and anticipation.
                        
                            - 🪂 **PC3 – Defensive Duels & Aerial Engagement**  
                              Measures duel intensity and aerial strength. High values = 1v1 dominance and aerial defense.
                        
                            - 🧱 **PC4 – Defensive Solidity & Clearances**  
                              Reflects reactive defensive style. High values = frequent clearances and blocks.
                        
                            - 📈 **PC5 – Distribution Style & Direction**  
                              Indicates type and direction of passes from the back. Differentiates safe vs. vertical distributors.
                        
                            - 🧍 **PC6 – Defensive Coverage & Risk Management**  
                              Evaluates the balance between defensive security and offensive involvement.
                              High values = solid coverage and low-risk play.
                            """)

                        if profile and role_data:
                            profile['role_data'] = role_data
            
                        if profile:
>>>>>>> e1d2af4e
                            render_tactical_profile_panel(profile)
                            
                            # Add info about position group
                            if position_group == "deep_progression":
                                st.caption(
                                    "📝 **Note:** Percentiles relative to Liga MX Deep Progression Unit players (Full-backs & Midfielders), all seasons. "
                                    "Data computed from PCA analysis (7 tactical dimensions)."
                                )
                            elif position_group == "attacking_mid_winger":
                                st.caption(
                                    "📝 **Note:** Percentiles relative to Liga MX Attacking Midfielders & Wingers, all seasons. "
                                    "Data computed from PCA analysis (7 tactical dimensions): Chance Creation, Ball Progression, Width & Crossing, "
                                    "Defensive Work Rate, Finishing Efficiency, Risk & Verticality, Dribbling Threat."
                                )
                        else:
                            st.warning(f"⚠️ No tactical profile data available for {player_name}.")
            
                    with tab2:
<<<<<<< HEAD
                        # Performance profile only for strikers
                        if position_group == "striker":
                            # Get performance profile service with season-specific loader
                            performance_service = get_performance_service()
                            season_id_perf = performance_service._extract_season_id(selected_season)
                            
                            # Re-initialize service with season-specific loader
                            performance_service = get_performance_service(season_id=season_id_perf)
                            
                            # Build performance profile for the selected season
                            performance_profile = performance_service.build_performance_profile(
                                player_id=str(player_id),
                                player_name=player_name,
                                team_name=team_name,
                                primary_position=primary_position,
                                secondary_position=secondary_position,
                                season=selected_season,
                                minutes=minutes
                            )
                            
                            if performance_profile:
                                # Render performance profile panel
                                render_performance_profile_panel(performance_profile)
                            else:
                                st.warning(f"⚠️ No performance profile data available for {player_name}. Player may not have sufficient data for analysis.")
                        else:
                            # Non-striker info tab
                            st.info("📊 Performance Profile is currently only available for strikers.")
                            st.write(f"**{player_name}** plays as **{position}** - part of the Deep Progression Unit.")
                            st.write("View the Tactical Profile tab for detailed analysis of their 7-dimensional ability profile.")
                    
                    # Show similar players in expandable section
                    if position_group in ["striker", "deep_progression", "attacking_mid_winger"]:
                        st.markdown("---")
                        
                        # Dynamic title and labels
                        group_labels = {
                            "striker": "Strikers",
                            "deep_progression": "Deep Progression Players",
                            "attacking_mid_winger": "Attacking Midfielders & Wingers"
                        }
                        title = f"⭐ Most Similar {group_labels[position_group]} (all seasons)"
                        
                        with st.expander(title):
                            # Ensure player_id is available
                            if not player_id:
                                st.warning("Player ID not available")
                            else:
                                if position_group == "striker":
                                    # Use role service (includes role column, uses cosine similarity)
                                    player_id_int = int(player_id) if player_id else None
                                    if player_id_int:
                                        similar_players = role_service.get_similar_players(player_id_int, season_id, k=5)
                                    else:
                                        similar_players = []
                                    
                                    if similar_players:
                                        # Table with Role column
                                        table_data = []
                                        season_id_to_display = {317: "24/25", 281: "23/24", 235: "22/23", 108: "21/22"}
                                        
                                        for neighbor in similar_players:
                                            table_data.append({
                                                "Player": neighbor.get("player_name", f"Player {neighbor['player_id']}"),
                                                "Season": season_id_to_display.get(neighbor.get("season_id", 317), ""),
                                                "Role": neighbor.get("role", "Unknown"),
                                                "Similarity": f"{neighbor.get('similarity', 0)}%"
                                            })
                                        
                                        df_similar = pd.DataFrame(table_data)
                                        st.dataframe(df_similar, use_container_width=True, hide_index=True)
                                        st.caption("Similarity based on 6D playing style vectors (cosine similarity).")
                                    else:
                                        st.warning(f"No similar strikers found for {player_name}.")
                                
                                else:
                                    # Use profile service (no role column, uses Euclidean distance)
                                    # Construct player_season_id from player_id and season_id
                                    player_season_id = f"{player_id}_{season_id}"
                                    similar_players = service.get_similar_players(
                                        player_season_id=player_season_id,
                                        position_group=position_group,
                                        k=5
                                    )
                                    
                                    if similar_players:
                                        # Table with Player, Team, Position, Season, Similarity columns
                                        table_data = []
                                        for neighbor in similar_players:
                                            table_data.append({
                                                "Player": neighbor.get("player_name", neighbor.get("player_season_id")),
                                                "Team": neighbor.get("team", "—"),
                                                "Position": neighbor.get("position", "—"),
                                                "Season": neighbor.get("season", ""),
                                                "Similarity": f"{neighbor.get('similarity', 0)}%"
                                            })
                                        
                                        df_similar = pd.DataFrame(table_data)
                                        st.dataframe(
                                            df_similar,
                                            use_container_width=True,
                                            hide_index=True,
                                            column_config={
                                                "Player": st.column_config.TextColumn("Player"),
                                                "Team": st.column_config.TextColumn("Team"),
                                                "Position": st.column_config.TextColumn("Position"),
                                                "Season": st.column_config.TextColumn("Season"),
                                                "Similarity": st.column_config.TextColumn("Similarity")
                                            }
                                        )
                                        
                                        n_dimensions = 7
                                        st.caption(
                                            f"Style similarity based on {n_dimensions}D L2-normalized ability vectors "
                                            f"(Euclidean distance). Span across all seasons in dataset."
                                        )
                                    else:
                                        st.warning(f"No similar players found for {player_name}.")
                else:
                    st.info(f"ℹ️ Tactical profiles are available for Strikers, Deep Progression Unit players (Full-backs & Midfielders), and Attacking Midfielders & Wingers. {player_name} plays as {primary_position}, which is not currently supported.")
    else:
        st.warning("No players match the current filters.")
=======
                        performance_service = get_performance_service()
                        season_id_perf = performance_service._extract_season_id(selected_season)
                        performance_service = get_performance_service(season_id=season_id_perf)
            
                        performance_profile = performance_service.build_performance_profile(
                            player_id=str(player_id),
                            player_name=player_name,
                            team_name=team_name,
                            primary_position=primary_position,
                            secondary_position=secondary_position,
                            season=selected_season,
                            minutes=minutes
                        )
            
                        if performance_profile:
                            render_performance_profile_panel(performance_profile)
                        else:
                            st.warning(f"⚠️ No performance profile data available for {player_name}.")
            
                    st.markdown("---")
                    with st.expander("⭐ Most Similar Strikers (all seasons)"):
                        player_id_int = int(player_id) if player_id else None
                        if player_id_int:
                            similar_players = role_service.get_similar_players(player_id_int, season_id, k=5)
                        else:
                            similar_players = []
            
                        if similar_players:
                            season_id_to_display = {317: "24/25", 281: "23/24", 235: "22/23", 108: "21/22"}
                            table_data = []
                            for neighbor in similar_players:
                                neighbor_name = neighbor.get("player_name", f"Player {neighbor['player_id']}")
                                neighbor_role = neighbor.get("role", "Unknown")
                                neighbor_season_id = neighbor.get("season_id", 317)
                                neighbor_season = season_id_to_display.get(neighbor_season_id, str(neighbor_season_id))
                                similarity = neighbor.get("similarity", 0)
                                table_data.append({
                                    "Player": neighbor_name,
                                    "Season": neighbor_season,
                                    "Role": neighbor_role,
                                    "Similarity": f"{similarity*100:.0f}%"
                                })
                            import pandas as pd
                            df_similar = pd.DataFrame(table_data)
                            st.dataframe(df_similar, use_container_width=True, hide_index=True)
                            st.caption("Similarity scores are cosine similarity (0-100%) on 6D playing style vectors.")
                        else:
                            st.warning(f"No similar strikers found for {player_name}.")
            
                # ====== DEFENDERS (new block) ======
                elif position_group == "defender":
                    tab1, tab2 = st.tabs(["🛡️ Tactical Profile", "📊 Info"])

                    with tab1:
                        import pandas as pd
                        import plotly.graph_objects as go
                        from pathlib import Path
                
                        # === Load defender profile data ===
                        csv_path = Path(__file__).resolve().parents[1] / "core" / "data" / "defenders_profiles.csv"
                        if not csv_path.exists():
                            st.warning("⚠️ defenders_profiles.csv not found. Generate the file from the defenders notebook.")
                        else:
                            df = pd.read_csv(csv_path)
                            match = df.loc[df["player_name"].str.lower() == player_name.lower()]
                
                            if match.empty:
                                st.warning(f"⚠️ {player_name} not found in defenders_profiles.csv.")
                            else:
                                row = match.iloc[0]
                
                            # Build standardized profile for layout
                                profile = {
                                    "player_name": player_name,
                                    "team_name": team_name,
                                    "position": "Centre Back",
                                    "season": selected_season,
                                    "stats": {
                                        "minutes": minutes,
                                        "appearances": appearances,
                                        "goals": goals,
                                        "assists": assists,
                                        "foot": foot,
                                        "age": age
                                    }
                                }
                
                            # === Render same layout cards (Team, Position, Stats...) ===
                                render_tactical_profile_panel(profile)
                
                            # === Defensive radar (PC1–PC6) ===
                                pc_values = [
                                    float(row["PC1"]),
                                    float(row["PC2"]),
                                    float(row["PC3"]),
                                    float(row["PC4"]),
                                    float(row["PC5"]),
                                    float(row["PC6"])
                                ]
                                pc_labels = [
                                    "Build-Up & Ball Progression",
                                    "Defensive Interventions & Aggressiveness",
                                    "Defensive Duels & Aerial Engagement",
                                    "Defensive Solidity & Clearances",
                                    "Distribution Style & Direction",
                                    "Defensive Coverage & Risk Management"
                                ]

                
                            # Close loop
                                pc_values += [pc_values[0]]
                                pc_labels += [pc_labels[0]]
                    
                                fig = go.Figure()
                                fig.add_trace(go.Scatterpolar(
                                    r=pc_values,
                                    theta=pc_labels,
                                    fill="toself",
                                    name=player_name,
                                    line_color="#1f77b4",
                                    fillcolor="rgba(31, 119, 180, 0.3)"
                                ))
                    
                                fig.update_layout(
                                    polar=dict(
                                        radialaxis=dict(visible=True, range=[0, 1], gridcolor="gray", gridwidth=0.5),
                                        angularaxis=dict(tickfont=dict(size=12))
                                    ),
                                    showlegend=True,
                                    template="plotly_dark",
                                    width=600,
                                    height=600,
                                    margin=dict(l=40, r=40, t=40, b=40)
                                )
                    
                                st.markdown(f"### 🛡️ Defensive Style — {player_name} (PC1–PC6)")
                                st.plotly_chart(fig, use_container_width=True)
                    
                                # === Interpretation text ===
                                st.markdown("---")
                                st.markdown("### 📘 Interpretation of Principal Components (PCs)")
                                st.markdown("""
**⚙️ PC1 – Build-Up & Ball Progression**  
Represents the center-back’s involvement in buildup play and ball progression.  
High values = comfort in possession, active participation in passing sequences, and offensive contribution.  

**🛡️ PC2 – Defensive Interventions & Aggressiveness**  
Captures defensive activity and aggressiveness.  
High values = proactive defenders who intercept passes and win duels.  

**🪂 PC3 – Defensive Duels & Aerial Engagement**  
Measures duel intensity, especially in aerial challenges.  
High values = dominant center-backs in 1v1 and aerial play.  

**🧱 PC4 – Defensive Solidity & Clearances**  
Reflects a reactive, safety-first defensive style prioritizing clearances and blocks.  
High values = low-block or safety-oriented defenders.  

**📈 PC5 – Distribution Style & Direction**  
Describes the type and direction of passing.  
Differentiates between safe lateral passers and vertical distributors.  

**🧍 PC6 – Defensive Coverage & Risk Management**  
Represents the balance between defensive security and ball progression.  
High values = solid defensive coverage and low-risk decision-making.
            """)


                    with tab2:
                        st.info("📊 Performance Profile only available for strikers.")
                        st.write(f"**{player_name}** plays as **{position}** – Defensive Unit.")

                else:
                    st.info(f"ℹ️ Tactical profiles are currently only available for Strikers and Center Backs. {player_name} plays as {primary_position}.")

>>>>>>> e1d2af4e

else:
    st.error("❌ No data available")
    st.info("""
    Possible reasons:
    - The Liga MX endpoint for player stats is not enabled  
    - API credentials are fine, but the dataset is restricted  
    - Network connection issues
    """)

st.markdown("---")
st.caption("*ISAC2025 • Data via StatsBomb API (Hudl)*")<|MERGE_RESOLUTION|>--- conflicted
+++ resolved
@@ -458,7 +458,6 @@
             
                 # Get tactical profile service
                 service = get_service()
-<<<<<<< HEAD
                 
                 # Parse position
                 primary_position = position.split(' / ')[0] if position else None
@@ -468,30 +467,6 @@
                 position_group = service.get_position_group(primary_position, secondary_position)
                 
                 if position_group:
-=======
-            
-                # Parse position
-                primary_position = position.split(' / ')[0] if position else None
-                secondary_position = position.split(' / ')[1] if ' / ' in position else None
-            
-                # ===== Detectar tipo de jugador manualmente =====
-                striker_positions = {
-                    "Centre Forward", "Left Centre Forward", "Right Centre Forward"
-                }
-                defender_positions = {
-                    "Centre Back", "Left Centre Back", "Right Centre Back"
-                }
-            
-                if primary_position in striker_positions or secondary_position in striker_positions:
-                    position_group = "striker"
-                elif primary_position in defender_positions or secondary_position in defender_positions:
-                    position_group = "defender"
-                else:
-                    position_group = None
-            
-                # ====== STRIKERS (ya existente, no tocar) ======
-                if position_group == "striker":
->>>>>>> e1d2af4e
                     # Extract season ID for role service
                     season_id_map = {
                         "2024/25": 317,
@@ -500,7 +475,6 @@
                         "2021/22": 108
                     }
                     season_id = season_id_map.get(selected_season, 317)
-<<<<<<< HEAD
                     
                     # Create tabs (Performance Profile only for strikers)
                     if position_group == "striker":
@@ -511,16 +485,6 @@
                     with tab1:
                         # Build unified profile (automatically detects position group)
                         profile = service.build_profile(
-=======
-            
-                    tab1, tab2 = st.tabs(["🎯 Tactical Profile", "📊 Performance Profile"])
-            
-                    with tab1:
-                        role_service = get_role_service()
-                        role_data = role_service.get_player_role(player_id, season_id)
-            
-                        profile = service.build_striker_profile(
->>>>>>> e1d2af4e
                             player_id=str(player_id),
                             player_name=player_name,
                             team_name=team_name,
@@ -558,7 +522,6 @@
                                 }
                             }
                         
-<<<<<<< HEAD
                         # Add role data for strikers
                         if position_group == "striker" and profile:
                             role_service = get_role_service()
@@ -568,41 +531,6 @@
                         
                         if profile:
                             # Render tactical profile panel (works for both strikers and Deep Progression)
-=======
-                            # Draw the radar chart for defenders
-                            render_tactical_profile_panel(profile)
-                        
-                            # Add interpretation text below
-                            st.markdown("---")
-                            st.markdown("### 📘 Interpretation of Principal Components (PCs)")
-                        
-                            st.markdown("""
-                            - ⚙️ **PC1 – Build-Up & Ball Progression**  
-                              Represents the involvement of the center-back in buildup play and ball progression.  
-                              High values = comfort in possession, passing participation, and offensive contribution.
-                        
-                            - 🛡️ **PC2 – Defensive Interventions & Aggressiveness**  
-                              Captures defensive activity and aggressiveness in duels and anticipation.
-                        
-                            - 🪂 **PC3 – Defensive Duels & Aerial Engagement**  
-                              Measures duel intensity and aerial strength. High values = 1v1 dominance and aerial defense.
-                        
-                            - 🧱 **PC4 – Defensive Solidity & Clearances**  
-                              Reflects reactive defensive style. High values = frequent clearances and blocks.
-                        
-                            - 📈 **PC5 – Distribution Style & Direction**  
-                              Indicates type and direction of passes from the back. Differentiates safe vs. vertical distributors.
-                        
-                            - 🧍 **PC6 – Defensive Coverage & Risk Management**  
-                              Evaluates the balance between defensive security and offensive involvement.
-                              High values = solid coverage and low-risk play.
-                            """)
-
-                        if profile and role_data:
-                            profile['role_data'] = role_data
-            
-                        if profile:
->>>>>>> e1d2af4e
                             render_tactical_profile_panel(profile)
                             
                             # Add info about position group
@@ -621,7 +549,6 @@
                             st.warning(f"⚠️ No tactical profile data available for {player_name}.")
             
                     with tab2:
-<<<<<<< HEAD
                         # Performance profile only for strikers
                         if position_group == "striker":
                             # Get performance profile service with season-specific loader
@@ -744,183 +671,6 @@
                     st.info(f"ℹ️ Tactical profiles are available for Strikers, Deep Progression Unit players (Full-backs & Midfielders), and Attacking Midfielders & Wingers. {player_name} plays as {primary_position}, which is not currently supported.")
     else:
         st.warning("No players match the current filters.")
-=======
-                        performance_service = get_performance_service()
-                        season_id_perf = performance_service._extract_season_id(selected_season)
-                        performance_service = get_performance_service(season_id=season_id_perf)
-            
-                        performance_profile = performance_service.build_performance_profile(
-                            player_id=str(player_id),
-                            player_name=player_name,
-                            team_name=team_name,
-                            primary_position=primary_position,
-                            secondary_position=secondary_position,
-                            season=selected_season,
-                            minutes=minutes
-                        )
-            
-                        if performance_profile:
-                            render_performance_profile_panel(performance_profile)
-                        else:
-                            st.warning(f"⚠️ No performance profile data available for {player_name}.")
-            
-                    st.markdown("---")
-                    with st.expander("⭐ Most Similar Strikers (all seasons)"):
-                        player_id_int = int(player_id) if player_id else None
-                        if player_id_int:
-                            similar_players = role_service.get_similar_players(player_id_int, season_id, k=5)
-                        else:
-                            similar_players = []
-            
-                        if similar_players:
-                            season_id_to_display = {317: "24/25", 281: "23/24", 235: "22/23", 108: "21/22"}
-                            table_data = []
-                            for neighbor in similar_players:
-                                neighbor_name = neighbor.get("player_name", f"Player {neighbor['player_id']}")
-                                neighbor_role = neighbor.get("role", "Unknown")
-                                neighbor_season_id = neighbor.get("season_id", 317)
-                                neighbor_season = season_id_to_display.get(neighbor_season_id, str(neighbor_season_id))
-                                similarity = neighbor.get("similarity", 0)
-                                table_data.append({
-                                    "Player": neighbor_name,
-                                    "Season": neighbor_season,
-                                    "Role": neighbor_role,
-                                    "Similarity": f"{similarity*100:.0f}%"
-                                })
-                            import pandas as pd
-                            df_similar = pd.DataFrame(table_data)
-                            st.dataframe(df_similar, use_container_width=True, hide_index=True)
-                            st.caption("Similarity scores are cosine similarity (0-100%) on 6D playing style vectors.")
-                        else:
-                            st.warning(f"No similar strikers found for {player_name}.")
-            
-                # ====== DEFENDERS (new block) ======
-                elif position_group == "defender":
-                    tab1, tab2 = st.tabs(["🛡️ Tactical Profile", "📊 Info"])
-
-                    with tab1:
-                        import pandas as pd
-                        import plotly.graph_objects as go
-                        from pathlib import Path
-                
-                        # === Load defender profile data ===
-                        csv_path = Path(__file__).resolve().parents[1] / "core" / "data" / "defenders_profiles.csv"
-                        if not csv_path.exists():
-                            st.warning("⚠️ defenders_profiles.csv not found. Generate the file from the defenders notebook.")
-                        else:
-                            df = pd.read_csv(csv_path)
-                            match = df.loc[df["player_name"].str.lower() == player_name.lower()]
-                
-                            if match.empty:
-                                st.warning(f"⚠️ {player_name} not found in defenders_profiles.csv.")
-                            else:
-                                row = match.iloc[0]
-                
-                            # Build standardized profile for layout
-                                profile = {
-                                    "player_name": player_name,
-                                    "team_name": team_name,
-                                    "position": "Centre Back",
-                                    "season": selected_season,
-                                    "stats": {
-                                        "minutes": minutes,
-                                        "appearances": appearances,
-                                        "goals": goals,
-                                        "assists": assists,
-                                        "foot": foot,
-                                        "age": age
-                                    }
-                                }
-                
-                            # === Render same layout cards (Team, Position, Stats...) ===
-                                render_tactical_profile_panel(profile)
-                
-                            # === Defensive radar (PC1–PC6) ===
-                                pc_values = [
-                                    float(row["PC1"]),
-                                    float(row["PC2"]),
-                                    float(row["PC3"]),
-                                    float(row["PC4"]),
-                                    float(row["PC5"]),
-                                    float(row["PC6"])
-                                ]
-                                pc_labels = [
-                                    "Build-Up & Ball Progression",
-                                    "Defensive Interventions & Aggressiveness",
-                                    "Defensive Duels & Aerial Engagement",
-                                    "Defensive Solidity & Clearances",
-                                    "Distribution Style & Direction",
-                                    "Defensive Coverage & Risk Management"
-                                ]
-
-                
-                            # Close loop
-                                pc_values += [pc_values[0]]
-                                pc_labels += [pc_labels[0]]
-                    
-                                fig = go.Figure()
-                                fig.add_trace(go.Scatterpolar(
-                                    r=pc_values,
-                                    theta=pc_labels,
-                                    fill="toself",
-                                    name=player_name,
-                                    line_color="#1f77b4",
-                                    fillcolor="rgba(31, 119, 180, 0.3)"
-                                ))
-                    
-                                fig.update_layout(
-                                    polar=dict(
-                                        radialaxis=dict(visible=True, range=[0, 1], gridcolor="gray", gridwidth=0.5),
-                                        angularaxis=dict(tickfont=dict(size=12))
-                                    ),
-                                    showlegend=True,
-                                    template="plotly_dark",
-                                    width=600,
-                                    height=600,
-                                    margin=dict(l=40, r=40, t=40, b=40)
-                                )
-                    
-                                st.markdown(f"### 🛡️ Defensive Style — {player_name} (PC1–PC6)")
-                                st.plotly_chart(fig, use_container_width=True)
-                    
-                                # === Interpretation text ===
-                                st.markdown("---")
-                                st.markdown("### 📘 Interpretation of Principal Components (PCs)")
-                                st.markdown("""
-**⚙️ PC1 – Build-Up & Ball Progression**  
-Represents the center-back’s involvement in buildup play and ball progression.  
-High values = comfort in possession, active participation in passing sequences, and offensive contribution.  
-
-**🛡️ PC2 – Defensive Interventions & Aggressiveness**  
-Captures defensive activity and aggressiveness.  
-High values = proactive defenders who intercept passes and win duels.  
-
-**🪂 PC3 – Defensive Duels & Aerial Engagement**  
-Measures duel intensity, especially in aerial challenges.  
-High values = dominant center-backs in 1v1 and aerial play.  
-
-**🧱 PC4 – Defensive Solidity & Clearances**  
-Reflects a reactive, safety-first defensive style prioritizing clearances and blocks.  
-High values = low-block or safety-oriented defenders.  
-
-**📈 PC5 – Distribution Style & Direction**  
-Describes the type and direction of passing.  
-Differentiates between safe lateral passers and vertical distributors.  
-
-**🧍 PC6 – Defensive Coverage & Risk Management**  
-Represents the balance between defensive security and ball progression.  
-High values = solid defensive coverage and low-risk decision-making.
-            """)
-
-
-                    with tab2:
-                        st.info("📊 Performance Profile only available for strikers.")
-                        st.write(f"**{player_name}** plays as **{position}** – Defensive Unit.")
-
-                else:
-                    st.info(f"ℹ️ Tactical profiles are currently only available for Strikers and Center Backs. {player_name} plays as {primary_position}.")
-
->>>>>>> e1d2af4e
 
 else:
     st.error("❌ No data available")
